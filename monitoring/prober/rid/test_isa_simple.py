"""Basic ISA tests:

  - create the ISA with a 60 minute expiry
  - get by ID
  - search with earliest_time and latest_time
  - delete
"""

import datetime
import re

from monitoring.monitorlib.infrastructure import default_scope
from monitoring.monitorlib import rid
from monitoring.monitorlib.rid import SCOPE_READ, SCOPE_WRITE
from monitoring.monitorlib.testing import assert_datetimes_are_equal
from monitoring.prober.infrastructure import register_resource_type
from . import common


ISA_TYPE = register_resource_type(223, 'ISA')


def test_ensure_clean_workspace(ids, session):
  resp = session.get('/identification_service_areas/{}'.format(ids(ISA_TYPE)), scope=SCOPE_READ)
  if resp.status_code == 200:
    version = resp.json()['service_area']['version']
    resp = session.delete('/identification_service_areas/{}/{}'.format(ids(ISA_TYPE), version), scope=SCOPE_WRITE)
    assert resp.status_code == 200, resp.content
  elif resp.status_code == 404:
    # As expected.
    pass
  else:
    assert False, resp.content


@default_scope(SCOPE_WRITE)
def test_create_isa(ids, session):
  """ASTM Compliance Test: DSS0030_A_PUT_ISA."""
  time_start = datetime.datetime.utcnow()
  time_end = time_start + datetime.timedelta(minutes=60)

  req_body = {
    'extents': {
      'spatial_volume': {
        'footprint': {
          'vertices': common.VERTICES,
        },
        'altitude_lo': 20,
        'altitude_hi': 400,
      },
      'time_start': time_start.strftime(rid.DATE_FORMAT),
      'time_end': time_end.strftime(rid.DATE_FORMAT),
    },
    'flights_url': 'https://example.com/dss',
  }
  resp = session.put(
      '/identification_service_areas/{}'.format(ids(ISA_TYPE)),
      json=req_body)
  assert resp.status_code == 200, resp.content

  data = resp.json()
  assert data['service_area']['id'] == ids(ISA_TYPE)
  assert data['service_area']['flights_url'] == 'https://example.com/dss'
  assert_datetimes_are_equal(data['service_area']['time_start'], req_body['extents']['time_start'])
  assert_datetimes_are_equal(data['service_area']['time_end'], req_body['extents']['time_end'])
  assert re.match(r'[a-z0-9]{10,}$', data['service_area']['version'])
  assert 'subscribers' in data


@default_scope(SCOPE_READ)
def test_get_isa_by_id(ids, session):
  resp = session.get('/identification_service_areas/{}'.format(ids(ISA_TYPE)))
  assert resp.status_code == 200, resp.content

  data = resp.json()
  assert data['service_area']['id'] == ids(ISA_TYPE)
  assert data['service_area']['flights_url'] == 'https://example.com/dss'


@default_scope(SCOPE_WRITE)
def test_update_isa(ids, session):
  resp = session.get('/identification_service_areas/{}'.format(ids(ISA_TYPE)), scope=SCOPE_READ)
  version = resp.json()['service_area']['version']

  resp = session.put(
    '/identification_service_areas/{}/{}'.format(ids(ISA_TYPE), version),
      json={
          'extents': {
              'spatial_volume': {
                  'footprint': {
                      'vertices': common.VERTICES,
                  },
                  'altitude_lo': 20,
                  'altitude_hi': 400,
              },
          },
          'flights_url': 'https://example.com/dss/v2',
      })
  assert resp.status_code == 200

  data = resp.json()
  assert data['service_area']['id'] == ids(ISA_TYPE)
  assert data['service_area']['flights_url'] == 'https://example.com/dss/v2'
  assert re.match(r'[a-z0-9]{10,}$', data['service_area']['version'])
  assert 'subscribers' in data


@default_scope(SCOPE_READ)
def test_get_isa_by_id_after_update(ids, session):
  resp = session.get('/identification_service_areas/{}'.format(ids(ISA_TYPE)))
  assert resp.status_code == 200, resp.content

  data = resp.json()
  assert data['service_area']['id'] == ids(ISA_TYPE)
  assert data['service_area']['flights_url'] == 'https://example.com/dss/v2'


@default_scope(SCOPE_READ)
def test_get_isa_by_search_missing_params(session):
  resp = session.get('/identification_service_areas')
  assert resp.status_code == 400, resp.content


@default_scope(SCOPE_READ)
def test_get_isa_by_search(ids, session):
  resp = session.get('/identification_service_areas?area={}'.format(
      common.GEO_POLYGON_STRING))
  assert resp.status_code == 200, resp.content
  assert ids(ISA_TYPE) in [x['id'] for x in resp.json()['service_areas']]


@default_scope(SCOPE_READ)
def test_get_isa_by_search_earliest_time_included(ids, session):
  earliest_time = datetime.datetime.utcnow() + datetime.timedelta(minutes=59)
  resp = session.get('/identification_service_areas'
                     '?area={}&earliest_time={}'.format(
                         common.GEO_POLYGON_STRING,
                         earliest_time.strftime(rid.DATE_FORMAT)))
  assert resp.status_code == 200, resp.content
  assert ids(ISA_TYPE) in [x['id'] for x in resp.json()['service_areas']]


@default_scope(SCOPE_READ)
def test_get_isa_by_search_earliest_time_excluded(ids, session):
  earliest_time = datetime.datetime.utcnow() + datetime.timedelta(minutes=61)
  resp = session.get('/identification_service_areas'
                     '?area={}&earliest_time={}'.format(
                         common.GEO_POLYGON_STRING,
                         earliest_time.strftime(rid.DATE_FORMAT)))
  assert resp.status_code == 200, resp.content
  assert ids(ISA_TYPE) not in [x['id'] for x in resp.json()['service_areas']]


@default_scope(SCOPE_READ)
def test_get_isa_by_search_latest_time_included(ids, session):
  latest_time = datetime.datetime.utcnow() + datetime.timedelta(minutes=1)
  resp = session.get('/identification_service_areas'
                     '?area={}&latest_time={}'.format(
                         common.GEO_POLYGON_STRING,
                         latest_time.strftime(rid.DATE_FORMAT)))
  assert resp.status_code == 200, resp.content
  assert ids(ISA_TYPE) in [x['id'] for x in resp.json()['service_areas']]


@default_scope(SCOPE_READ)
def test_get_isa_by_search_latest_time_excluded(ids, session):
  latest_time = datetime.datetime.utcnow() - datetime.timedelta(minutes=1)
  resp = session.get('/identification_service_areas'
                     '?area={}&latest_time={}'.format(
                         common.GEO_POLYGON_STRING,
                         latest_time.strftime(rid.DATE_FORMAT)))
  assert resp.status_code == 200, resp.content
  assert ids(ISA_TYPE) not in [x['id'] for x in resp.json()['service_areas']]


@default_scope(SCOPE_READ)
def test_get_isa_by_search_area_only(ids, session):
  resp = session.get('/identification_service_areas'
                     '?area={}'.format(common.GEO_POLYGON_STRING))
  assert resp.status_code == 200, resp.content
  assert ids(ISA_TYPE) in [x['id'] for x in resp.json()['service_areas']]


@default_scope(SCOPE_READ)
def test_get_isa_by_search_huge_area(session):
  resp = session.get('/identification_service_areas'
                     '?area={}'.format(common.HUGE_GEO_POLYGON_STRING))
  assert resp.status_code == 413, resp.content


@default_scope(SCOPE_WRITE)
def test_delete_isa_wrong_version(ids, session):
  resp = session.delete('/identification_service_areas/{}/fake_version'.format(ids(ISA_TYPE)))
  assert resp.status_code == 400, resp.content


@default_scope(SCOPE_WRITE)
def test_delete_isa_empty_version(ids, session):
  resp = session.delete('/identification_service_areas/{}/'.format(ids(ISA_TYPE)))
  assert resp.status_code == 400, resp.content


def test_delete_isa(ids, session):
  """ASTM Compliance Test: DSS0030_B_DELETE_ISA."""
  # GET the ISA first to find its version.
  resp = session.get('/identification_service_areas/{}'.format(ids(ISA_TYPE)), scope=SCOPE_READ)
  assert resp.status_code == 200, resp.content
  version = resp.json()['service_area']['version']

  # Then delete it.
  resp = session.delete('/identification_service_areas/{}/{}'.format(ids(ISA_TYPE), version), scope=SCOPE_WRITE)
  assert resp.status_code == 200, resp.content


@default_scope(SCOPE_READ)
def test_get_deleted_isa_by_id(ids, session):
  resp = session.get('/identification_service_areas/{}'.format(ids(ISA_TYPE)))
  assert resp.status_code == 404, resp.content


@default_scope(SCOPE_READ)
def test_get_deleted_isa_by_search(ids, session):
  resp = session.get('/identification_service_areas?area={}'.format(
      common.GEO_POLYGON_STRING))
  assert resp.status_code == 200, resp.content
<<<<<<< HEAD
  assert ISA_ID not in [x['id'] for x in resp.json()['service_areas']]
=======
  assert ids(ISA_TYPE) not in [x['id'] for x in resp.json()['service_areas']]
>>>>>>> c4e15335


@default_scope(SCOPE_READ)
def test_get_isa_search_area_with_loop(session):
  resp = session.get('/identification_service_areas'
                     '?area={}'.format(common.LOOP_GEO_POLYGON_STRING))
  assert resp.status_code == 400, resp.content<|MERGE_RESOLUTION|>--- conflicted
+++ resolved
@@ -223,11 +223,7 @@
   resp = session.get('/identification_service_areas?area={}'.format(
       common.GEO_POLYGON_STRING))
   assert resp.status_code == 200, resp.content
-<<<<<<< HEAD
-  assert ISA_ID not in [x['id'] for x in resp.json()['service_areas']]
-=======
   assert ids(ISA_TYPE) not in [x['id'] for x in resp.json()['service_areas']]
->>>>>>> c4e15335
 
 
 @default_scope(SCOPE_READ)
