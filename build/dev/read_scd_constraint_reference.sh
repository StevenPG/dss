#!/usr/bin/env bash

set -eo pipefail

# Get named SCD constraint.

constraint_id=$1
[[ -z "$constraint_id" ]] && { echo "Error: Constraint ID not provided."; exit 1; }

# Retrieve token from dummy OAuth server
<<<<<<< HEAD
ACCESS_TOKEN=$(curl --silent -X GET \
=======
ACCESS_TOKEN=$(curl --silent \
>>>>>>> e5bf429a
    "http://localhost:8085/token?grant_type=client_credentials&scope=utm.constraint_processing&intended_audience=localhost&issuer=localhost&sub=check_scd" \
| python extract_json_field.py 'access_token')

curl --silent -X GET  "http://localhost:8082/dss/v1/constraint_references/$constraint_id"  \
-H "Authorization: Bearer ${ACCESS_TOKEN}"  \
-H "Content-Type: application/json"<|MERGE_RESOLUTION|>--- conflicted
+++ resolved
@@ -8,11 +8,7 @@
 [[ -z "$constraint_id" ]] && { echo "Error: Constraint ID not provided."; exit 1; }
 
 # Retrieve token from dummy OAuth server
-<<<<<<< HEAD
-ACCESS_TOKEN=$(curl --silent -X GET \
-=======
 ACCESS_TOKEN=$(curl --silent \
->>>>>>> e5bf429a
     "http://localhost:8085/token?grant_type=client_credentials&scope=utm.constraint_processing&intended_audience=localhost&issuer=localhost&sub=check_scd" \
 | python extract_json_field.py 'access_token')
 
