"""The InterUSS Platform Data Node storage API server.

This flexible and distributed system is used to connect multiple USSs operating
in the same general area to share safety information while protecting the
privacy of USSs, businesses, operator and consumers. The system is focused on
facilitating communication amongst actively operating USSs with no details about
UAS operations stored or processed on the InterUSS Platform.

A data node contains all of the API, logic, and data consistency infrastructure
required to perform CRUD (Create, Read, Update, Delete) operations on specific
grid cells. Multiple data nodes can be executed to increase resilience and
availability. This is achieved by a stateless API to service USSs, an
information interface to translate grid cell USS information into the correct
data storage format, and an information consistency store to ensure data is up
to date.

This module is the information interface to Zookeeper.


Copyright 2018 Google LLC

Licensed under the Apache License, Version 2.0 (the 'License');
you may not use this file except in compliance with the License.
You may obtain a copy of the License at

    https://www.apache.org/licenses/LICENSE-2.0

Unless required by applicable law or agreed to in writing, software
distributed under the License is distributed on an 'AS IS' BASIS,
WITHOUT WARRANTIES OR CONDITIONS OF ANY KIND, either express or implied.
See the License for the specific language governing permissions and
limitations under the License.
"""
import json
import logging
<<<<<<< HEAD
=======

# Our data structure for the actual metadata stored
import uss_metadata
# Utilties for validating slippy
import slippy_util
>>>>>>> f013c938

# Kazoo is the zookeeper wrapper for python
from kazoo.client import KazooClient
from kazoo.exceptions import BadVersionError
from kazoo.exceptions import NoNodeError
from kazoo.exceptions import RolledBackError
from kazoo.handlers.threading import KazooTimeoutError
from kazoo.protocol.states import KazooState

# Our main class for metadata structure
import uss_metadata

# logging is our log infrastructure used for this application
logging.basicConfig(format='%(levelname)s:%(message)s', level=logging.INFO)
log = logging.getLogger('InterUSS_DataNode_InformationInterface')

# CONSTANTS
# Lock stores in this format /uss/gridcells/{z}/{x}/{y}/manifest
USS_BASE_PREFIX = '/uss/gridcells/'
TEST_BASE_PREFIX = '/test/'
USS_METADATA_FILE = '/manifest'
BAD_CHARACTER_CHECK = '\';(){}[]!@#$%^&*|"<>'
CONNECTION_TIMEOUT = 2.5  # seconds
DEFAULT_CONNECTION = 'localhost:2181'
GRID_PATH = USS_BASE_PREFIX


class USSMetadataManager(object):
  """Interfaces with the locking system to get, put, and delete USS metadata.

  Metadata gets/stores/deletes the USS information for a partiular grid,
  including current version number, a list of USSs with active operations,
  and the endpoints to get that information. Locking is assured through a
  snapshot token received when getting, and used when putting.
  """

  def __init__(self, connectionstring=DEFAULT_CONNECTION, testgroupid=None):
    """Initializes the class.

    Args:
      connectionstring:
        Zookeeper connection string - server:port,server:port,...
      testgroupid:
        ID to use if in test mode, none for normal mode
    """
    if testgroupid:
      self.set_testmode(testgroupid)
    if not connectionstring:
      connectionstring = DEFAULT_CONNECTION
    log.debug('Creating metadata manager object and connecting to zookeeper...')
    try:
      if set(BAD_CHARACTER_CHECK) & set(connectionstring):
        raise ValueError
      self.zk = KazooClient(hosts=connectionstring, timeout=CONNECTION_TIMEOUT)
      self.zk.add_listener(self.zookeeper_connection_listener)
      self.zk.start()
      if testgroupid:
        self.delete_testdata(testgroupid)
    except KazooTimeoutError:
      log.error('Unable to connect to zookeeper using %s connection string...',
                connectionstring)
      raise
    except ValueError:
      log.error('Connection string %s seems invalid...', connectionstring)
      raise

  def __del__(self):
    log.debug('Destroying metadata manager object and disconnecting from zk...')
    self.zk.stop()

  def set_verbose(self):
    log.setLevel(logging.DEBUG)

  def set_testmode(self, testgroupid='UNDEFINED_TESTER'):
    """Sets the mode to testing with the specific test ID, cannot be undone.

    Args:
      testgroupid: ID to use if in test mode, none for normal mode
    """
    global GRID_PATH
    global CONNECTION_TIMEOUT
    # Adjust parameters specifically for the test
    GRID_PATH = TEST_BASE_PREFIX + testgroupid + USS_BASE_PREFIX
    log.debug('Setting test path to %s...', GRID_PATH)
    CONNECTION_TIMEOUT = 1.0

  def zookeeper_connection_listener(self, state):
    if state == KazooState.LOST:
      # Register somewhere that the session was lost
      log.error('Lost connection with the zookeeper servers...')
    elif state == KazooState.SUSPENDED:
      # Handle being disconnected from Zookeeper
      log.error('Suspended connection with the zookeeper servers...')
    elif state == KazooState.CONNECTED:
      # Handle being connected/reconnected to Zookeeper
      log.info('Connection restored with the zookeeper servers...')

  def delete_testdata(self, testgroupid=None):
    """Removes the test data from the servers.

    Be careful when using this in parallel as it removes everything under
    the testgroupid, or everything if no tetgroupid is provided.

    Args:
      testgroupid: ID to use if in test mode, none will remove all test data
    """
    if testgroupid:
      path = TEST_BASE_PREFIX + testgroupid
    else:
      path = TEST_BASE_PREFIX
    self.zk.delete(path, recursive=True)

  def get(self, z, x, y):
    """Gets the metadata and snapshot token for a GridCell.

    Reads data from zookeeper, including a snapshot token. The
    snapshot token is used as a reference when writing to ensure
    the data has not been updated between read and write.

    Args:
      z: zoom level in slippy tile format
      x: x tile number in slippy tile format
      y: y tile number in slippy tile format
    Returns:
      JSend formatted response (https://labs.omniti.com/labs/jsend)
    """
    # TODO(hikevin): Change to use our own error codes and let the server
    #                   convert them to http error codes. For now, this is
    #                   at least in a standard JSend format.
    status = 500
<<<<<<< HEAD
    result = None
    if self._validate_slippy(z, x, y):
=======
    if slippy_util.validate_slippy(z, x, y):
>>>>>>> f013c938
      (content, metadata) = self._get_raw(z, x, y)
      if metadata:
        try:
          m = uss_metadata.USSMetadata(content)
          status = 200
          result = {
            'status': 'success',
            'sync_token': metadata.last_modified_transaction_id,
            'data': m.to_json()
          }
        except ValueError:
          status = 412
      else:
        status = 404
    else:
      status = 400
    if status != 200:
      result = self._format_status_code_to_jsend(status)
    return result

<<<<<<< HEAD
  def set(self, z, x, y, sync_token, uss_id, baseurl, announce,
          earliest_operation, latest_operation, operations=None):
=======
  def set(self, z, x, y, sync_token, uss_id, ws_scope, operation_format,
    operation_ws, earliest_operation, latest_operation):
>>>>>>> f013c938
    """Sets the metadata for a GridCell.

    Writes data, using the snapshot token for confirming data
    has not been updated since it was last read.

    Args:
      z: zoom level in slippy tile format
      x: x tile number in slippy tile format
      y: y tile number in slippy tile format
      sync_token: token retrieved in the original GET GridCellMetadata,
      uss_id: plain text identifier for the USS,
      baseurl: Base URL for the USSs web service endpoints hosting the
        required NASA API (https://app.swaggerhub.com/apis/utm/uss/).
      announce: The level of announcements the USS would like to receive related
        to operations in this grid cell. Current just a binary, but expect this
        enumeration to grow as use cases are developed. For example, USSs may
        want just security related announcements, or would only like
        announcements that involve changed geographies.
      earliest_operation: lower bound of active or planned flight timestamp,
      latest_operation: upper bound of active or planned flight timestamp,
        dates are used for quick filtering conflicts.
      operations: complete list of operations for this operator
    Returns:
      JSend formatted response (https://labs.omniti.com/labs/jsend)
    """
<<<<<<< HEAD
    status = 500
    if operations is None:
      operations = []
    if self._validate_slippy(z, x, y):
=======
    if slippy_util.validate_slippy(z, x, y):
>>>>>>> f013c938
      # first we have to get the cell
      (content, metadata) = self._get_raw(z, x, y)
      if metadata:
        # Quick check of the token, another is done on the actual set to be sure
        #    but this check fails early and fast
        if str(metadata.last_modified_transaction_id) == str(sync_token):
          try:
            m = uss_metadata.USSMetadata(content)
            log.debug('Setting metadata for %s...', uss_id)
<<<<<<< HEAD
            if not m.upsert_operator(uss_id, baseurl, announce,
                                     earliest_operation, latest_operation,
                                     operations):
=======
            if not m.upsert_operator(uss_id, ws_scope, operation_format,
                                     operation_ws, earliest_operation,
                                     latest_operation, z, x, y):
>>>>>>> f013c938
              log.error('Failed setting operator for %s with token %s...',
                        uss_id, str(sync_token))
              raise ValueError
            status = self._set_raw(z, x, y, m, metadata.version)
          except ValueError:
            status = 412
        else:
          status = 409
      else:
        status = 404
    else:
      status = 400
    if status == 200:
      # Success, now get the metadata back to send back
      result = self.get(z, x, y)
    else:
      result = self._format_status_code_to_jsend(status)
    return result

  def set_operation(self, z, x, y, sync_token, uss_id, gufi,
      signature, begin, end):
    """Sets the metadata for a GridCell.

    Writes data, using the snapshot token for confirming data
    has not been updated since it was last read.

    Args:
      z: zoom level in slippy tile format
      x: x tile number in slippy tile format
      y: y tile number in slippy tile format
      sync_token: token retrieved in the original GET GridCellMetadata,
      uss_id: plain text identifier for the USS,
      gufi: Unique flight identifier per NASA formatting standards
      signature: The JWS signature of the Operation,
      begin: start time of the operation.
      end: end time of the operation.
    Returns:
      JSend formatted response (https://labs.omniti.com/labs/jsend)
    """
    status = 500
    if self._validate_slippy(z, x, y):
      # first we have to get the cell
      status = 0
      (content, metadata) = self._get_raw(z, x, y)
      if metadata:
        # Quick check of the token, another is done on the actual set to be sure
        #    but this check fails early and fast
        if str(metadata.last_modified_transaction_id) == str(sync_token):
          try:
            m = uss_metadata.USSMetadata(content)
            log.debug('Setting metadata for %s - %s...', uss_id, gufi)
            if not m.upsert_operation(uss_id, gufi, signature, begin, end):
              log.error('Failed setting operation for %s with token %s...',
                        gufi, str(sync_token))
              raise ValueError
            status = self._set_raw(z, x, y, m, uss_id, sync_token)
          except ValueError:
            status = 412
        else:
          status = 409
      else:
        status = 404
    else:
      status = 400
    if status == 200:
      # Success, now get the metadata back to send back
      result = self.get(z, x, y)
    else:
      result = self._format_status_code_to_jsend(status)
    return result

  def delete(self, z, x, y, uss_id):
    """Sets the metadata for a GridCell by removing the entry for the USS.

    Args:
      z: zoom level in slippy tile format
      x: x tile number in slippy tile format
      y: y tile number in slippy tile format
      uss_id: is the plain text identifier for the USS
    Returns:
      JSend formatted response (https://labs.omniti.com/labs/jsend)
    """
    status = 500
<<<<<<< HEAD
    m = None
    if self._validate_slippy(z, x, y):
=======
    if slippy_util.validate_slippy(z, x, y):
>>>>>>> f013c938
      # first we have to get the cell
      (content, metadata) = self._get_raw(z, x, y)
      if metadata:
        try:
          m = uss_metadata.USSMetadata(content)
<<<<<<< HEAD
          if m.remove_operator(uss_id):
            # TODO(pelletierb): Automatically retry on delete
            status = self._set_raw(z, x, y, m, uss_id,
                                   metadata.last_modified_transaction_id)
          else:
            status = 404
=======
          m.remove_operator(uss_id)
          # TODO(pelletierb): Automatically retry on delete
          status = self._set_raw(z, x, y, m, metadata.version)
>>>>>>> f013c938
        except ValueError:
          status = 412
      else:
        status = 404
    else:
      status = 400
    if status == 200:
      # Success, now get the metadata back to send back
      (content, metadata) = self._get_raw(z, x, y)
      result = {
        'status': 'success',
        'sync_token': metadata.last_modified_transaction_id,
        'data': m.to_json()
      }
    else:
      result = self._format_status_code_to_jsend(status)
    return result

<<<<<<< HEAD
  def delete_operation(self, z, x, y, uss_id, gufi):
    """Removes an operation from an operator.

    Args:
      z: zoom level in slippy tile format
      x: x tile number in slippy tile format
      y: y tile number in slippy tile format
      uss_id: is the plain text identifier for the USS
      gufi: Unique flight identifier per NASA formatting standards
    Returns:
      JSend formatted response (https://labs.omniti.com/labs/jsend)
    """
    status = 500
    m = None
    if self._validate_slippy(z, x, y):
      # first we have to get the cell
      (content, metadata) = self._get_raw(z, x, y)
      if metadata:
        try:
          m = uss_metadata.USSMetadata(content)
          if m.remove_operation(uss_id, gufi):
            # TODO(pelletierb): Automatically retry on delete
            status = self._set_raw(z, x, y, m, uss_id,
                                   metadata.last_modified_transaction_id)
          else:
            status = 404
        except ValueError:
          status = 412
      else:
        status = 404
    else:
      status = 400
    if status == 200:
      # Success, now get the metadata back to send back
      (content, metadata) = self._get_raw(z, x, y)
      result = {
        'status': 'success',
        'sync_token': metadata.last_modified_transaction_id,
        'data': m.to_json()
      }
    else:
      result = self._format_status_code_to_jsend(status)
=======
  def get_multi(self, z, grids):
    """Gets the metadata and snapshot token for multiple GridCells.

    Reads data from zookeeper, including a composite snapshot token. The
    snapshot token is used as a reference when writing to ensure
    the data has not been updated between read and write.

    Args:
      z: zoom level in slippy tile format
      grids: list of (x,y) tiles to retrieve
    Returns:
      JSend formatted response (https://labs.omniti.com/labs/jsend)
    """
    try:
      combined_meta, syncs = self._get_multi_raw(z, grids)
      log.debug('Found sync token %s for %d grids...',
                self._hash_sync_tokens(syncs), len(syncs))
      result = {
        'status': 'success',
        'sync_token': self._hash_sync_tokens(syncs),
        'data': combined_meta.to_json()
      }
    except ValueError as e:
      result = self._format_status_code_to_jsend(400, e.message)
    except IndexError as e:
      result = self._format_status_code_to_jsend(404, e.message)
    return result

  def set_multi(self, z, grids, sync_token, uss_id, ws_scope, operation_format,
    operation_ws, earliest_operation, latest_operation):
    """Sets multiple GridCells metadata at once.

    Writes data, using the hashed snapshot token for confirming data
    has not been updated since it was last read.

    Args:
      z: zoom level in slippy tile format
      grids: list of (x,y) tiles to update
      sync_token: token retrieved in the original get_multi,
      uss_id: plain text identifier for the USS,
      ws_scope: scope to use to obtain OAuth token,
      operation_format: output format for operation ws (i.e. NASA, GUTMA),
      operation_ws: submitting USS endpoint where all flights in
        this cell can be retrieved from,
      earliest_operation: lower bound of active or planned flight timestamp,
        used for quick filtering conflicts.
      latest_operation: upper bound of active or planned flight timestamp,
        used for quick filtering conflicts.
    Returns:
      JSend formatted response (https://labs.omniti.com/labs/jsend)
    """
    log.debug('Setting multiple grid metadata for %s...', uss_id)
    try:
      # first, get the affected grid's sync tokens
      m, syncs = self._get_multi_raw(z, grids)
      del m
      # Quick check of the token, another is done on the actual set to be sure
      #    but this check fails early and fast
      log.debug('Found sync token %d for %d grids...',
                self._hash_sync_tokens(syncs), len(syncs))
      if str(self._hash_sync_tokens(syncs)) == str(sync_token):
        log.debug('Composite sync_token matches, continuing...')
        self._set_multi_raw(z, grids, syncs, uss_id, ws_scope, operation_format,
                            operation_ws, earliest_operation, latest_operation)
        log.debug('Completed updating multiple grids...')
      else:
        raise KeyError('Composite sync_token has changed')
      combined_meta, new_syncs = self._get_multi_raw(z, grids)
      result = {
        'status': 'success',
        'sync_token': self._hash_sync_tokens(new_syncs),
        'data': combined_meta.to_json()
      }
    except (KeyError, RolledBackError) as e:
      result = self._format_status_code_to_jsend(409, e.message)
    except ValueError as e:
      result = self._format_status_code_to_jsend(400, e.message)
    except IndexError as e:
      result = self._format_status_code_to_jsend(404, e.message)
    return result

  def delete_multi(self, uss_id, z, grids):
    """Sets multiple GridCells metadata by removing the entry for the USS.

    Reads data from zookeeper, including a snapshot token. The
    snapshot token is used as a reference when writing to ensure
    the data has not been updated between read and write.

    Args:
      uss_id: is the plain text identifier for the USS
      z: zoom level in slippy tile format
      grids: list of (x,y) tiles to delete
    Returns:
      JSend formatted response (https://labs.omniti.com/labs/jsend)
    """
    log.debug('Deleting multiple grid metadata for %s...', uss_id)
    try:
      if not uss_id:
        raise ValueError('Invalid uss_id for deleting multi')
      for x, y in grids:
        if slippy_util.validate_slippy(z, x, y):
          (content, metadata) = self._get_raw(z, x, y)
          if metadata:
            m = uss_metadata.USSMetadata(content)
            m.remove_operator(uss_id)
            # TODO(pelletierb): Automatically retry on delete
            status = self._set_raw(z, x, y, m, metadata.version)
        else:
          raise ValueError('Invalid slippy grids for lookup')
      result = self.get_multi(z, grids)
    except ValueError as e:
      result = self._format_status_code_to_jsend(400, e.message)
>>>>>>> f013c938
    return result

  ######################################################################
  ################       INTERNAL FUNCTIONS    #########################
  ######################################################################
  def _get_raw(self, z, x, y):
    """Gets the raw content and metadata for a GridCell from zookeeper.

    Args:
      z: zoom level in slippy tile format
      x: x tile number in slippy tile format
      y: y tile number in slippy tile format
    Returns:
      content: USS metadata
      metadata: straight from zookeeper
    """
    path = '%s/%s/%s/%s/%s' % (GRID_PATH, str(z), str(x), str(y),
                               USS_METADATA_FILE)
    log.debug('Getting metadata from zookeeper@%s...', path)
    try:
      c, m = self.zk.get(path)
    except NoNodeError:
      self.zk.ensure_path(path)
      c, m = self.zk.get(path)
    if c:
      log.debug('Received raw content and metadata from zookeeper: %s', c)
    if m:
      log.debug('Received raw metadata from zookeeper: %s', m)
    return c, m

  def _set_raw(self, z, x, y, m, version):
    """Grabs the lock and updates the raw content for a GridCell in zookeeper.

    Args:
      z: zoom level in slippy tile format
      x: x tile number in slippy tile format
      y: y tile number in slippy tile format
      m: metadata object to write
      version: the metadata version verified from the sync_token match
    Returns:
      200 for success, 409 for conflict, 408 for unable to get the lock
    """
    path = '%s/%s/%s/%s/%s' % (GRID_PATH, str(z), str(x), str(y),
                               USS_METADATA_FILE)
    try:
      log.debug('Setting metadata to %s...', str(m))
      self.zk.set(path, json.dumps(m.to_json()), version)
      status = 200
    except BadVersionError:
      log.error('Sync token updated before write for %s...', path)
      status = 409
    return status

  def _get_multi_raw(self, z, grids):
    """Gets the raw content and metadata for multiple GridCells from zookeeper.

    Args:
      z: zoom level in slippy tile format
      grids: list of (x,y) tiles to retrieve
    Returns:
      content: Combined USS metadata
      syncs: list of sync tokens in the same order as the grids
    Raises:
      IndexError: if it cannot find anything in zookeeper
      ValueError: if the grid data is not in the right format
    """
    log.debug('Getting multiple grid metadata for %s...', str(grids))
    combined_meta = None
    syncs = []
    for x, y in grids:
      if slippy_util.validate_slippy(z, x, y):
        (content, metadata) = self._get_raw(z, x, y)
        if metadata:
          combined_meta += uss_metadata.USSMetadata(content)
          syncs.append(metadata.last_modified_transaction_id)
        else:
          raise IndexError('Unable to find metadata in platform')
      else:
        raise ValueError('Invalid slippy grids for lookup')
    if len(syncs) == 0:
      raise IndexError('Unable to find metadata in platform')
    return combined_meta, syncs

  def _set_multi_raw(self, z, grids, sync_tokens, uss_id, ws_scope,
    operation_format, operation_ws, earliest_operation, latest_operation):
    """Grabs the lock and updates the raw content for multiple GridCells

    Args:
      z: zoom level in slippy tile format
      grids: list of (x,y) tiles to retrieve
      sync_tokens: list of the sync tokens received during get operation
      uss_id: plain text identifier for the USS,
      ws_scope: scope to use to obtain OAuth token,
      operation_format: output format for operation ws (i.e. NASA, GUTMA),
      operation_ws: submitting USS endpoint where all flights in
        this cell can be retrieved from,
      earliest_operation: lower bound of active or planned flight timestamp,
        used for quick filtering conflicts.
      latest_operation: upper bound of active or planned flight timestamp,
        used for quick filtering conflicts.
    Raises:
      IndexError: if it cannot find anything in zookeeper
      ValueError: if the grid data is not in the right format
    """
    log.debug('Setting multiple grid metadata for %s...', str(grids))
    try:
      contents = []
      for i in range(len(grids)):
        # First, get and update them all in memory, validate the sync_token
        x = grids[i][0]
        y = grids[i][1]
        sync_token = sync_tokens[i]
        path = '%s/%s/%s/%s/%s' % (GRID_PATH, str(z), str(x), str(y),
                                   USS_METADATA_FILE)
        (content, metadata) = self._get_raw(z, x, y)
        if str(metadata.last_modified_transaction_id) == str(sync_token):
          log.debug('Sync_token matches for %d, %d...', x, y)
          m = uss_metadata.USSMetadata(content)
          if not m.upsert_operator(uss_id, ws_scope, operation_format,
                                   operation_ws, earliest_operation,
                                   latest_operation, z, x, y):
            raise ValueError('Failed to set operator content')
          contents.append((path, m, metadata.version))
        else:
          log.error(
            'Sync token from USS (%s) does not match token from zk (%s)...',
            str(sync_token), str(metadata.last_modified_transaction_id))
          raise KeyError('Composite sync_token has changed')
      # Now, start a transaction to update them all
      #  the version will catch any changes and roll back any attempted
      #  updates to the grids
      log.debug('Starting transaction to write all grids at once...')
      t = self.zk.transaction()
      for path, m, version in contents:
        t.set_data(path, json.dumps(m.to_json()), version)
      log.debug('Committing transaction...')
      results = t.commit()
      if isinstance(results[0], RolledBackError):
        raise KeyError('Rolled back multi-grid transaction due to grid change')
      log.debug('Committed transaction successfully.')
    except (KeyError, ValueError, IndexError) as e:
      log.error('Error caught in set_multi_raw %s.', e.message)
      raise e

  def _format_status_code_to_jsend(self, status, message=None):
    """Formats a response based on HTTP status code.

    Args:
      status: HTTP status code
      message: optional message to override preset message for codes
    Returns:
      JSend formatted response (https://labs.omniti.com/labs/jsend)
    """

    if status == 200 or status == 204:
      result = {'status': 'success', 'code': 204, 'message': 'Empty data set.'}
    elif status == 400:
      result = {
        'status': 'fail',
        'code': status,
        'message': 'Parameters are not following the correct format.'
      }
    elif status == 404:
      result = {
<<<<<<< HEAD
          'status': 'fail',
          'code': status,
          'message': 'Unable to find metadata in uss discovery platform.'
      }
    elif status == 408:
      result = {
          'status': 'fail',
          'code': status,
          'message': 'Timeout trying to update metadata information.'
=======
        'status': 'fail',
        'code': status,
        'message': 'Unable to pull metadata from lock system.'
      }
    elif status == 408:
      result = {
        'status': 'fail',
        'code': status,
        'message': 'Timeout trying to get lock.'
>>>>>>> f013c938
      }
    elif status == 409:
      result = {
        'status':
          'fail',
        'code':
          status,
        'message':
          'Content in metadata has been updated since provided sync token.'
      }
    elif status == 412:
      result = {
        'status':
          'fail',
        'code':
          status,
        'message':
          'Content in metadata is not following JSON format guidelines.'
      }
    else:
      result = {
        'status': 'fail',
        'code': status,
        'message': 'Unknown error code occurred.'
      }
    if message:
      result['message'] = message
    return result

<<<<<<< HEAD
  def _validate_slippy(self, z, x, y):
    """Validates slippy tile ranges.

    https://en.wikipedia.org/wiki/Tiled_web_map
    https://wiki.openstreetmap.org/wiki/Slippy_map_tilenames

    Args:
      z: zoom level in slippy tile format
      x: x tile number in slippy tile format
      y: y tile number in slippy tile format
    Returns:
      true if valid, false if not
    """
    try:
      z = int(z)
      x = int(x)
      y = int(y)
      if not 0 <= z <= 20:
        raise ValueError
      if not 0 <= x < 2**z:
        raise ValueError
      if not 0 <= y < 2**z:
        raise ValueError
      return True
    except (ValueError, TypeError):
      log.error('Invalid slippy format for tiles %sz, %s,%s!', z, x, y)
      return False
=======
  @staticmethod
  def _hash_sync_tokens(syncs):
    """Hashes a list of sync tokens into a single, positive 64-bit int"""
    log.debug('Hashing syncs: %s', tuple(sorted(syncs)))
    return abs(hash(tuple(sorted(syncs))))
>>>>>>> f013c938
<|MERGE_RESOLUTION|>--- conflicted
+++ resolved
@@ -33,14 +33,11 @@
 """
 import json
 import logging
-<<<<<<< HEAD
-=======
 
 # Our data structure for the actual metadata stored
 import uss_metadata
 # Utilties for validating slippy
 import slippy_util
->>>>>>> f013c938
 
 # Kazoo is the zookeeper wrapper for python
 from kazoo.client import KazooClient
@@ -49,9 +46,6 @@
 from kazoo.exceptions import RolledBackError
 from kazoo.handlers.threading import KazooTimeoutError
 from kazoo.protocol.states import KazooState
-
-# Our main class for metadata structure
-import uss_metadata
 
 # logging is our log infrastructure used for this application
 logging.basicConfig(format='%(levelname)s:%(message)s', level=logging.INFO)
@@ -171,12 +165,7 @@
     #                   convert them to http error codes. For now, this is
     #                   at least in a standard JSend format.
     status = 500
-<<<<<<< HEAD
-    result = None
-    if self._validate_slippy(z, x, y):
-=======
     if slippy_util.validate_slippy(z, x, y):
->>>>>>> f013c938
       (content, metadata) = self._get_raw(z, x, y)
       if metadata:
         try:
@@ -197,13 +186,8 @@
       result = self._format_status_code_to_jsend(status)
     return result
 
-<<<<<<< HEAD
   def set(self, z, x, y, sync_token, uss_id, baseurl, announce,
           earliest_operation, latest_operation, operations=None):
-=======
-  def set(self, z, x, y, sync_token, uss_id, ws_scope, operation_format,
-    operation_ws, earliest_operation, latest_operation):
->>>>>>> f013c938
     """Sets the metadata for a GridCell.
 
     Writes data, using the snapshot token for confirming data
@@ -229,14 +213,9 @@
     Returns:
       JSend formatted response (https://labs.omniti.com/labs/jsend)
     """
-<<<<<<< HEAD
-    status = 500
     if operations is None:
       operations = []
-    if self._validate_slippy(z, x, y):
-=======
     if slippy_util.validate_slippy(z, x, y):
->>>>>>> f013c938
       # first we have to get the cell
       (content, metadata) = self._get_raw(z, x, y)
       if metadata:
@@ -246,15 +225,9 @@
           try:
             m = uss_metadata.USSMetadata(content)
             log.debug('Setting metadata for %s...', uss_id)
-<<<<<<< HEAD
-            if not m.upsert_operator(uss_id, baseurl, announce,
-                                     earliest_operation, latest_operation,
-                                     operations):
-=======
             if not m.upsert_operator(uss_id, ws_scope, operation_format,
                                      operation_ws, earliest_operation,
                                      latest_operation, z, x, y):
->>>>>>> f013c938
               log.error('Failed setting operator for %s with token %s...',
                         uss_id, str(sync_token))
               raise ValueError
@@ -338,29 +311,15 @@
       JSend formatted response (https://labs.omniti.com/labs/jsend)
     """
     status = 500
-<<<<<<< HEAD
-    m = None
-    if self._validate_slippy(z, x, y):
-=======
     if slippy_util.validate_slippy(z, x, y):
->>>>>>> f013c938
       # first we have to get the cell
       (content, metadata) = self._get_raw(z, x, y)
       if metadata:
         try:
           m = uss_metadata.USSMetadata(content)
-<<<<<<< HEAD
-          if m.remove_operator(uss_id):
-            # TODO(pelletierb): Automatically retry on delete
-            status = self._set_raw(z, x, y, m, uss_id,
-                                   metadata.last_modified_transaction_id)
-          else:
-            status = 404
-=======
           m.remove_operator(uss_id)
           # TODO(pelletierb): Automatically retry on delete
           status = self._set_raw(z, x, y, m, metadata.version)
->>>>>>> f013c938
         except ValueError:
           status = 412
       else:
@@ -379,7 +338,6 @@
       result = self._format_status_code_to_jsend(status)
     return result
 
-<<<<<<< HEAD
   def delete_operation(self, z, x, y, uss_id, gufi):
     """Removes an operation from an operator.
 
@@ -422,7 +380,8 @@
       }
     else:
       result = self._format_status_code_to_jsend(status)
-=======
+    return result
+
   def get_multi(self, z, grids):
     """Gets the metadata and snapshot token for multiple GridCells.
 
@@ -535,7 +494,6 @@
       result = self.get_multi(z, grids)
     except ValueError as e:
       result = self._format_status_code_to_jsend(400, e.message)
->>>>>>> f013c938
     return result
 
   ######################################################################
@@ -700,7 +658,6 @@
       }
     elif status == 404:
       result = {
-<<<<<<< HEAD
           'status': 'fail',
           'code': status,
           'message': 'Unable to find metadata in uss discovery platform.'
@@ -710,17 +667,6 @@
           'status': 'fail',
           'code': status,
           'message': 'Timeout trying to update metadata information.'
-=======
-        'status': 'fail',
-        'code': status,
-        'message': 'Unable to pull metadata from lock system.'
-      }
-    elif status == 408:
-      result = {
-        'status': 'fail',
-        'code': status,
-        'message': 'Timeout trying to get lock.'
->>>>>>> f013c938
       }
     elif status == 409:
       result = {
@@ -750,38 +696,8 @@
       result['message'] = message
     return result
 
-<<<<<<< HEAD
-  def _validate_slippy(self, z, x, y):
-    """Validates slippy tile ranges.
-
-    https://en.wikipedia.org/wiki/Tiled_web_map
-    https://wiki.openstreetmap.org/wiki/Slippy_map_tilenames
-
-    Args:
-      z: zoom level in slippy tile format
-      x: x tile number in slippy tile format
-      y: y tile number in slippy tile format
-    Returns:
-      true if valid, false if not
-    """
-    try:
-      z = int(z)
-      x = int(x)
-      y = int(y)
-      if not 0 <= z <= 20:
-        raise ValueError
-      if not 0 <= x < 2**z:
-        raise ValueError
-      if not 0 <= y < 2**z:
-        raise ValueError
-      return True
-    except (ValueError, TypeError):
-      log.error('Invalid slippy format for tiles %sz, %s,%s!', z, x, y)
-      return False
-=======
   @staticmethod
   def _hash_sync_tokens(syncs):
     """Hashes a list of sync tokens into a single, positive 64-bit int"""
     log.debug('Hashing syncs: %s', tuple(sorted(syncs)))
-    return abs(hash(tuple(sorted(syncs))))
->>>>>>> f013c938
+    return abs(hash(tuple(sorted(syncs))))